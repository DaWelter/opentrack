--- conflicted
+++ resolved
@@ -8,13 +8,9 @@
 
 #include "ui.h"
 #include "opentrack/tracker.h"
-<<<<<<< HEAD
-#include "opentrack/options.hpp"
 #include "tracker-pt/ftnoir_tracker_pt.h"
 #include "filter-accela/ftnoir_filter_accela.h"
-=======
 #include "opentrack-compat/options.hpp"
->>>>>>> f02baa08
 #include "new_file_dialog.h"
 #include <QFileDialog>
 #include <QDesktopServices>
@@ -28,14 +24,9 @@
 MainWindow::MainWindow() :
     pose_update_timer(this),
     kbd_quit(QKeySequence("Ctrl+Q"), this),
-<<<<<<< HEAD
-    no_feed_pixmap(":/images/no-feed.png"),
     is_refreshing_profiles(false),
+    keys_paused(false),
     update_query(this)
-=======
-    is_refreshing_profiles(false),
-    keys_paused(false)
->>>>>>> f02baa08
 {
     ui.setupUi(this);
 
@@ -436,11 +427,6 @@
         *orig = dialog;
         dialog->show();
 
-<<<<<<< HEAD
-=======
-        QObject::connect(dialog.get(), &plugin_api::detail::BaseDialog::closing, [&]() -> void { orig = nullptr; });
-
->>>>>>> f02baa08
         return true;
     }
 
@@ -469,14 +455,11 @@
 }
 
 void MainWindow::show_options_dialog() {
-<<<<<<< HEAD
-    if (mk_window<OptionsDialog, State&>(&options_widget, static_cast<State&>(*this)))
-=======
     if (mk_window(&options_widget,
                   s,
+                  *this,
                   [&]() -> void { register_shortcuts(); },
                   [&](bool flag) -> void { keys_paused = flag; }))
->>>>>>> f02baa08
         connect(options_widget.get(), SIGNAL(reload()), this, SLOT(reload_options()));
 }
 
