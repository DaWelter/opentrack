--- conflicted
+++ resolved
@@ -129,11 +129,7 @@
         endif()
         set_target_properties(${n} PROPERTIES LINK_FLAGS "${link-flags} ${foolib_LINK}" COMPILE_FLAGS "${foolib_COMPILE}")
     endif()
-<<<<<<< HEAD
-    if (NOT foolib_STATIC)
-=======
     if(NOT foolib_STATIC)
->>>>>>> 24538cf3
         install(TARGETS ${n} RUNTIME DESTINATION . LIBRARY DESTINATION .)
     endif()
 endmacro()
@@ -390,15 +386,6 @@
 #target_include_directories(opentrack-tracker-ht SYSTEM PUBLIC ${OpenCV_INCLUDE_DIRS})
 #endif()
 
-<<<<<<< HEAD
-=======
-    if(SDK_HT AND SDK_HT_FLANDMARK)
-        opentrack_library(opentrack-tracker-ht ftnoir_tracker_ht)
-        target_link_libraries(opentrack-tracker-ht ${SDK_HT} ${SDK_HT_FLANDMARK} ${OpenCV_LIBS})
-        link_with_dinput8(opentrack-tracker-ht)
-        target_include_directories(opentrack-tracker-ht SYSTEM PUBLIC ${OpenCV_INCLUDE_DIRS})
-    endif()
->>>>>>> 24538cf3
 endif()
 
 #opentrack_library(opentrack-tracker-ht ftnoir_tracker_ht)
