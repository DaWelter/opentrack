--- conflicted
+++ resolved
@@ -13,15 +13,9 @@
 
 set(C CMakeLists.txt)
 file(GLOB opentrack-subprojects
-<<<<<<< HEAD
     "tracker-pt/${C}"
-    "protocol-*/${C}"
+    "proto-*/${C}"
     "filter-accela/${C}"
-=======
-    "tracker-*/${C}"
-    "proto-*/${C}"
-    "filter-*/${C}"
->>>>>>> 48c30a3d
     "opentrack*/${C}"
     "gui/${C}"
     "x-plane-plugin/${C}"
