--- conflicted
+++ resolved
@@ -207,13 +207,7 @@
     // tracker dtor needs run first
     work = nullptr;
 
-<<<<<<< HEAD
     libs = SelectedLibraries(ui.video_frame, std::make_shared<Tracker_PT>(), current_protocol(), std::make_shared<FTNoIR_Filter>());
-    
-    work = std::make_shared<Work>(s, pose, libs, this, winId());
-=======
-    libs = SelectedLibraries(ui.video_frame, current_tracker(), current_protocol(), current_filter());
->>>>>>> 0bf534ff
 
     {
         double p[6] = {0,0,0, 0,0,0};
@@ -230,19 +224,10 @@
         return;
     }
     
-<<<<<<< HEAD
-=======
     work = std::make_shared<Work>(s, pose, libs, this, winId());
     
     bindKeyboardShortcuts();
     
-    if (pTrackerDialog)
-        pTrackerDialog->register_tracker(libs.pTracker.get());
-    
-    if (pFilterDialog)
-        pFilterDialog->register_filter(libs.pFilter.get());
-    
->>>>>>> 0bf534ff
     if (pProtocolDialog)
         pProtocolDialog->register_protocol(libs.pProtocol.get());
     
@@ -338,28 +323,6 @@
     return nullptr;
 }
 
-<<<<<<< HEAD
-=======
-void MainWindow::showTrackerSettings()
-{
-    if (pTrackerDialog && pTrackerDialog->isVisible())
-    {
-        pTrackerDialog->show();
-        pTrackerDialog->raise();
-    }
-    else
-    {
-        auto dialog = mk_dialog<ITrackerDialog>(current_tracker());
-        if (!dialog) return;
-        pTrackerDialog = dialog;
-        if (libs.pTracker != nullptr)
-            dialog->register_tracker(libs.pTracker.get());
-        dialog->show();
-        dialog->raise();
-    }
-}
-
->>>>>>> 0bf534ff
 void MainWindow::showProtocolSettings() {
     if (pProtocolDialog && pProtocolDialog->isVisible())
     {
@@ -377,26 +340,6 @@
     }
 }
 
-<<<<<<< HEAD
-=======
-void MainWindow::showFilterSettings() {
-    if (pFilterDialog && pFilterDialog->isVisible())
-    {
-        pFilterDialog->show();
-        pFilterDialog->raise();
-    } else
-    {
-        auto dialog = mk_dialog<IFilterDialog>(current_filter());
-        if (!dialog) return;
-        pFilterDialog = dialog;
-        if (libs.pFilter != nullptr)
-            dialog->register_filter(libs.pFilter.get());
-        dialog->show();
-        dialog->raise();
-    }
-}
-
->>>>>>> 0bf534ff
 void MainWindow::showKeyboardShortcuts() {
     if (shortcuts_widget && shortcuts_widget->isVisible())
     {
