/* Copyright (c) 2015, Stanislaw Halik <sthalik@misaki.pl>

 * Permission to use, copy, modify, and/or distribute this
 * software for any purpose with or without fee is hereby granted,
 * provided that the above copyright notice and this permission
 * notice appear in all copies.
 */

#pragma once

#include <QString>
#include "opentrack-compat/options.hpp"
#include "opentrack/plugin-api.hpp"

using namespace options;

struct axis_opts {
    pbundle b;
    value<bool> invert, altp;
    value<int> src;
    axis_opts(pbundle b, QString pfx, int idx) :
        b(b),
        invert(b, n(pfx, "invert-sign"), false),
        altp(b, n(pfx, "alt-axis-sign"), false),
        src(b, n(pfx, "source-index"), idx)
    {}
private:
    static inline QString n(QString pfx, QString name) {
        return QString("%1-%2").arg(pfx, name);
    }
};

<<<<<<< HEAD
struct main_settings : opts {
    value<QString> protocol_dll;
=======
struct key_opts {
    value<QString> keycode, guid;
    value<int> button;

    key_opts(pbundle b, const QString& name) :
        keycode(b, QString("keycode-%1").arg(name), ""),
        guid(b, QString("guid-%1").arg(name), ""),
        button(b, QString("button-%1").arg(name), -1)
    {}
};

struct main_settings : opts {    
    value<QString> tracker_dll, filter_dll, protocol_dll;
>>>>>>> f02baa08
    axis_opts a_x, a_y, a_z, a_yaw, a_pitch, a_roll;
    value<bool> tcomp_p, tcomp_tz;
    value<bool> tray_enabled;
    value<int> camera_yaw, camera_pitch, camera_roll;
<<<<<<< HEAD
    value<bool> center_at_startup, wizard_done;
=======
    value<bool> center_at_startup;
    value<int> center_method;
    key_opts key_start_tracking, key_stop_tracking, key_toggle_tracking;
    key_opts key_center, key_toggle, key_zero;
>>>>>>> f02baa08
    main_settings() :
        opts("opentrack-ui"),
        protocol_dll(b, "protocol-dll", "freetrack 2.0 Enhanced"),
        a_x(b, "x", TX),
        a_y(b, "y", TY),
        a_z(b, "z", TZ),
        a_yaw(b, "yaw", Yaw),
        a_pitch(b, "pitch", Pitch),
        a_roll(b, "roll", Roll),
        tcomp_p(b, "compensate-translation", true),
        tcomp_tz(b, "compensate-translation-disable-z-axis", false),
        tray_enabled(b, "use-system-tray", false),
        camera_yaw(b, "camera-yaw", 0),
        camera_pitch(b, "camera-pitch", 0),
        camera_roll(b, "camera-roll", 0),
        center_at_startup(b, "center-at-startup", true),
<<<<<<< HEAD
        wizard_done(b, "wizard-done", false)
    {}
=======
        center_method(b, "centering-method", true),
        key_start_tracking(b, "start-tracking"),
        key_stop_tracking(b, "stop-tracking"),
        key_toggle_tracking(b, "toggle-tracking"),
        key_center(b, "center"),
        key_toggle(b, "toggle"),
        key_zero(b, "zero")
    {
    }
>>>>>>> f02baa08
};<|MERGE_RESOLUTION|>--- conflicted
+++ resolved
@@ -30,10 +30,6 @@
     }
 };
 
-<<<<<<< HEAD
-struct main_settings : opts {
-    value<QString> protocol_dll;
-=======
 struct key_opts {
     value<QString> keycode, guid;
     value<int> button;
@@ -46,20 +42,15 @@
 };
 
 struct main_settings : opts {    
-    value<QString> tracker_dll, filter_dll, protocol_dll;
->>>>>>> f02baa08
+    value<QString> protocol_dll;
     axis_opts a_x, a_y, a_z, a_yaw, a_pitch, a_roll;
     value<bool> tcomp_p, tcomp_tz;
     value<bool> tray_enabled;
     value<int> camera_yaw, camera_pitch, camera_roll;
-<<<<<<< HEAD
     value<bool> center_at_startup, wizard_done;
-=======
-    value<bool> center_at_startup;
     value<int> center_method;
     key_opts key_start_tracking, key_stop_tracking, key_toggle_tracking;
     key_opts key_center, key_toggle, key_zero;
->>>>>>> f02baa08
     main_settings() :
         opts("opentrack-ui"),
         protocol_dll(b, "protocol-dll", "freetrack 2.0 Enhanced"),
@@ -76,10 +67,7 @@
         camera_pitch(b, "camera-pitch", 0),
         camera_roll(b, "camera-roll", 0),
         center_at_startup(b, "center-at-startup", true),
-<<<<<<< HEAD
-        wizard_done(b, "wizard-done", false)
-    {}
-=======
+        wizard_done(b, "wizard-done", false),
         center_method(b, "centering-method", true),
         key_start_tracking(b, "start-tracking"),
         key_stop_tracking(b, "stop-tracking"),
@@ -89,5 +77,4 @@
         key_zero(b, "zero")
     {
     }
->>>>>>> f02baa08
 };