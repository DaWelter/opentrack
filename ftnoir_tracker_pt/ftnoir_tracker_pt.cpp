/* Copyright (c) 2012 Patrick Ruoff
 *
 * Permission to use, copy, modify, and/or distribute this software for any
 * purpose with or without fee is hereby granted, provided that the above
 * copyright notice and this permission notice appear in all copies.
 */

#include "ftnoir_tracker_pt.h"
#include <QHBoxLayout>
#include <cmath>
#include <QDebug>
#include <QFile>
#include <QCoreApplication>
#include "opentrack/thread.hpp"
#include "opentrack/camera-names.hpp"

using namespace std;
using namespace cv;

//#define PT_PERF_LOG	//log performance

//-----------------------------------------------------------------------------
Tracker_PT::Tracker_PT()
    : mutex(QMutex::Recursive),
      commands(0),
	  video_widget(NULL),
	  video_frame(NULL),
      ever_success(false)
{
    connect(s.b.get(), SIGNAL(saving()), this, SLOT(apply_settings()));
}

Tracker_PT::~Tracker_PT()
{
	set_command(ABORT);
	wait();
    delete video_widget;
    video_widget = NULL;
    if (video_frame->layout()) delete video_frame->layout();
    camera.stop();
}

void Tracker_PT::set_command(Command command)
{
    //QMutexLocker lock(&mutex);
	commands |= command;
}

void Tracker_PT::reset_command(Command command)
{
    //QMutexLocker lock(&mutex);
	commands &= ~command;
}

float Tracker_PT::get_focal_length()
{
    static constexpr float pi = 3.1415926f;
    float fov_;
    switch (s.fov)
    {
    default:
    case 0:
        fov_ = 56;
        break;
    case 1:
        fov_ = 75;
        break;
    }

    const float fov = static_cast<int>(fov_) * pi / 180.f;
    return 0.5f / tan(0.5f * fov);
}

void Tracker_PT::run()
{
#ifdef PT_PERF_LOG
	QFile log_file(QCoreApplication::applicationDirPath() + "/PointTrackerPerformance.txt");
	if (!log_file.open(QIODevice::WriteOnly | QIODevice::Text)) return;
	QTextStream log_stream(&log_file);
#endif
    
    Affinity thr;

    while((commands & ABORT) == 0)
    {
        const double dt = time.elapsed() * 1e-9;
        time.start();
        cv::Mat frame;
        const bool new_frame = camera.get_frame(dt, &frame);

        if (new_frame && !frame.empty())
        {
            QMutexLocker lock(&mutex);

            std::vector<cv::Vec2f> points = point_extractor.extract_points(frame);
            
            bool success = points.size() == PointModel::N_POINTS;
            
            ever_success |= success;
            
            if (success)
<<<<<<< HEAD
                point_tracker.track(points, PointModel(s), get_focal_length(), true);
=======
                point_tracker.track(points, PointModel(s), get_focal_length(), s.dynamic_pose, s.init_phase_timeout);
>>>>>>> 0bf534ff
            
            {
                Affine X_CM = pose();
                Affine X_MH(Matx33f::eye(), cv::Vec3f(s.t_MH_x, s.t_MH_y, s.t_MH_z)); // just copy pasted these lines from below
                Affine X_GH = X_CM * X_MH;
                cv::Vec3f p = X_GH.t; // head (center?) position in global space
                float fx = get_focal_length();
                cv::Vec2f p_(p[0] / p[2] * fx, p[1] / p[2] * fx);  // projected to screen

                points.push_back(p_);
            }
            
            for (unsigned i = 0; i < points.size(); i++)
            {
                auto& p = points[i];
                auto p2 = cv::Point(p[0] * frame.cols + frame.cols/2, -p[1] * frame.cols + frame.rows/2);
                cv::Scalar color(0, 255, 0);
                if (i == points.size()-1)
                    color = cv::Scalar(0, 0, 255);
                cv::line(frame,
                         cv::Point(p2.x - 20, p2.y),
                         cv::Point(p2.x + 20, p2.y),
                         color,
                         4);
                cv::line(frame,
                         cv::Point(p2.x, p2.y - 20),
                         cv::Point(p2.x, p2.y + 20),
                         color,
                         4);
            }
            
            video_widget->update_image(frame);
        }
#ifdef PT_PERF_LOG
        log_stream<<"dt: "<<dt;
        if (!frame.empty()) log_stream<<" fps: "<<camera.get_info().fps;
        log_stream<<"\n";
#endif
    }
    qDebug()<<"Tracker:: Thread stopping";
}

void Tracker_PT::apply_settings()
{
    qDebug()<<"Tracker:: Applying settings";
    QMutexLocker lock(&mutex);
    camera.set_device_index(camera_name_to_index("PS3Eye Camera"));
    int res_x, res_y, cam_fps;
    switch (s.camera_mode)
    {
    default:
    case 0:
        res_x = 640;
        res_y = 480;
        cam_fps = 75;
        break;
    case 1:
        res_x = 640;
        res_y = 480;
        cam_fps = 60;
        break;
    case 2:
        res_x = 320;
        res_y = 240;
        cam_fps = 189;
        break;
    case 3:
        res_x = 320;
        res_y = 240;
        cam_fps = 120;
        break;
    }

    camera.set_res(res_x, res_y);
    camera.set_fps(cam_fps);
    qDebug()<<"Tracker::apply ends";
}

void Tracker_PT::start_tracker(QFrame *parent_window)
{
    this->video_frame = parent_window;
    video_frame->setAttribute(Qt::WA_NativeWindow);
    video_frame->show();
    video_widget = new PTVideoWidget(video_frame);
    QHBoxLayout* video_layout = new QHBoxLayout(parent_window);
    video_layout->setContentsMargins(0, 0, 0, 0);
    video_layout->addWidget(video_widget);
    video_frame->setLayout(video_layout);
    video_widget->resize(video_frame->width(), video_frame->height());
    apply_settings();
    camera.start();
    start();
}

#ifndef OPENTRACK_API
void Tracker::StopTracker(bool exit)
{
    set_command(PAUSE);
}
#endif

#ifdef OPENTRACK_API
#define THeadPoseData double
#endif

void Tracker_PT::data(THeadPoseData *data)
{
    if (ever_success)
    {
        Affine X_CM = pose();
    
        Affine X_MH(Matx33f::eye(), cv::Vec3f(s.t_MH_x, s.t_MH_y, s.t_MH_z));
        Affine X_GH = X_CM * X_MH;
    
        Matx33f R = X_GH.R;
        Vec3f   t = X_GH.t;
    
        // translate rotation matrix from opengl (G) to roll-pitch-yaw (E) frame
        // -z -> x, y -> z, x -> -y
        Matx33f R_EG(0, 0,-1,
                    -1, 0, 0,
                     0, 1, 0);
        R = R_EG * R * R_EG.t();
    
        // extract rotation angles
        float alpha, beta, gamma;
        beta  = atan2( -R(2,0), sqrt(R(2,1)*R(2,1) + R(2,2)*R(2,2)) );
        alpha = atan2( R(1,0), R(0,0));
        gamma = atan2( R(2,1), R(2,2));
    
        // extract rotation angles
        data[Yaw] = rad2deg * alpha;
        data[Pitch] = -rad2deg * beta;
        data[Roll] = rad2deg * gamma;
        // get translation(s)
        data[TX] = t[0] / 10.0;	// convert to cm
        data[TY] = t[1] / 10.0;
        data[TZ] = t[2] / 10.0;
    }
}<|MERGE_RESOLUTION|>--- conflicted
+++ resolved
@@ -99,11 +99,7 @@
             ever_success |= success;
             
             if (success)
-<<<<<<< HEAD
-                point_tracker.track(points, PointModel(s), get_focal_length(), true);
-=======
                 point_tracker.track(points, PointModel(s), get_focal_length(), s.dynamic_pose, s.init_phase_timeout);
->>>>>>> 0bf534ff
             
             {
                 Affine X_CM = pose();
