/* Copyright (c) 2012 Patrick Ruoff
 *
 * Permission to use, copy, modify, and/or distribute this software for any
 * purpose with or without fee is hereby granted, provided that the above
 * copyright notice and this permission notice appear in all copies.
 */

#include "ftnoir_tracker_pt.h"
#include <QHBoxLayout>
#include <cmath>
#include <QDebug>
#include <QFile>
#include <QCoreApplication>
#include "opentrack/camera-names.hpp"

using namespace std;
using namespace cv;

//#define PT_PERF_LOG	//log performance

//-----------------------------------------------------------------------------
Tracker_PT::Tracker_PT()
    : mutex(QMutex::Recursive),
      commands(0),
	  video_widget(NULL),
	  video_frame(NULL),
      ever_success(false)
{
    connect(s.b.get(), SIGNAL(saving()), this, SLOT(apply_settings()));
}

Tracker_PT::~Tracker_PT()
{
	set_command(ABORT);
	wait();
    delete video_widget;
    video_widget = NULL;
    if (video_frame->layout()) delete video_frame->layout();
    camera.stop();
}

void Tracker_PT::set_command(Command command)
{
    //QMutexLocker lock(&mutex);
	commands |= command;
}

void Tracker_PT::reset_command(Command command)
{
    //QMutexLocker lock(&mutex);
	commands &= ~command;
}

float Tracker_PT::get_focal_length()
{
    static constexpr float pi = 3.1415926;
    float fov_;
    switch (s.fov)
    {
    default:
    case 0:
        fov_ = 56;
        break;
    case 1:
        fov_ = 75;
        break;
    }

    const float diag_fov = static_cast<int>(fov_) * pi / 180.f;
    QMutexLocker l(&camera_mtx);
    CamInfo info = camera.get_info();
    const int w = info.res_x, h = info.res_y;
    const double diag = sqrt(w * w + h * h)/w;
    const double fov = 2.*atan(tan(diag_fov/2.0)/sqrt(1. + diag*diag));
    return w*.5 / tan(.5 * fov);
}

void Tracker_PT::run()
{
#ifdef PT_PERF_LOG
	QFile log_file(QCoreApplication::applicationDirPath() + "/PointTrackerPerformance.txt");
	if (!log_file.open(QIODevice::WriteOnly | QIODevice::Text)) return;
	QTextStream log_stream(&log_file);
#endif

    apply_settings();
    
    while((commands & ABORT) == 0)
    {
        const double dt = time.elapsed() * 1e-9;
        time.start();
        cv::Mat frame;
        bool new_frame;

        {
            QMutexLocker l(&camera_mtx);
            new_frame = camera.get_frame(dt, &frame);
        }

        if (new_frame && !frame.empty())
        {
            QMutexLocker lock(&mutex);

            std::vector<cv::Vec2f> points = point_extractor.extract_points(frame);
            
            bool success = points.size() == PointModel::N_POINTS;
            
            ever_success |= success;
            
            if (success)
            {
                point_tracker.track(points, PointModel(s), get_focal_length(), s.dynamic_pose, s.init_phase_timeout);
            }
            
            {
                Affine X_CM = pose();
                Affine X_MH(Matx33f::eye(), cv::Vec3f(s.t_MH_x, s.t_MH_y, s.t_MH_z)); // just copy pasted these lines from below
                Affine X_GH = X_CM * X_MH;
                cv::Vec3f p = X_GH.t; // head (center?) position in global space
                float fx = get_focal_length();
                cv::Vec2f p_(p[0] / p[2] * fx, p[1] / p[2] * fx);  // projected to screen
                points.push_back(p_);
            }
            
            for (unsigned i = 0; i < points.size(); i++)
            {
                auto& p = points[i];
                cv::Scalar color(0, 255, 0);
                if (i == points.size()-1)
                    color = cv::Scalar(0, 0, 255);
                cv::line(frame,
                         cv::Point(p[0] - 20, p[1]),
                         cv::Point(p[0] + 20, p[1]),
                         color,
                         4);
                cv::line(frame,
                         cv::Point(p[0], p[1] - 20),
                         cv::Point(p[0], p[1] + 20),
                         color,
                         4);
            }
            
            video_widget->update_image(frame);
        }
#ifdef PT_PERF_LOG
        log_stream<<"dt: "<<dt;
        if (!frame.empty()) log_stream<<" fps: "<<camera.get_info().fps;
        log_stream<<"\n";
#endif
    }
    qDebug()<<"Tracker:: Thread stopping";
}

void Tracker_PT::apply_settings()
{
    qDebug()<<"Tracker:: Applying settings";
    QMutexLocker l(&camera_mtx);
    camera.stop();
    camera.set_device_index(camera_name_to_index("PS3Eye Camera"));
    int res_x, res_y, cam_fps;
    switch (s.camera_mode)
    {
    default:
    case 0:
        res_x = 640;
        res_y = 480;
        cam_fps = 75;
        break;
    case 1:
        res_x = 640;
        res_y = 480;
        cam_fps = 60;
        break;
    case 2:
        res_x = 320;
        res_y = 240;
        cam_fps = 189;
        break;
    case 3:
        res_x = 320;
        res_y = 240;
        cam_fps = 120;
        break;
    }

    camera.set_res(res_x, res_y);
    camera.set_fps(cam_fps);
    camera.start();
<<<<<<< HEAD
    cv::Mat intrinsics_ = cv::Mat::eye(3, 3, CV_32FC1);
    cv::Mat dist_coeffs_ = cv::Mat::zeros(5, 1, CV_32FC1);
    intrinsics = cv::Mat();
    dist_coeffs = cv::Mat();
    int fov;
    switch (s.fov)
    {
        default:
        case 0: fov = 56; break;
        case 1: fov = 75; break;
    }
    if (get_camera_calibration("PS3Eye Camera", intrinsics_, dist_coeffs_, res_x, res_y, fov))
    {
        intrinsics = intrinsics_.clone();
        dist_coeffs = dist_coeffs_.clone();
        qDebug() << "calibrated";
    }
    else
        qDebug() << "not calibrated!";

=======
>>>>>>> 56dd8564
    qDebug()<<"Tracker::apply ends";
}

void Tracker_PT::start_tracker(QFrame *parent_window)
{
    this->video_frame = parent_window;
    video_frame->setAttribute(Qt::WA_NativeWindow);
    video_frame->show();
    video_widget = new PTVideoWidget(video_frame);
    QHBoxLayout* video_layout = new QHBoxLayout(parent_window);
    video_layout->setContentsMargins(0, 0, 0, 0);
    video_layout->addWidget(video_widget);
    video_frame->setLayout(video_layout);
    video_widget->resize(video_frame->width(), video_frame->height());
    start();
}

void Tracker_PT::data(double *data)
{
    if (ever_success)
    {
        Affine X_CM = pose();
    
        Affine X_MH(Matx33f::eye(), cv::Vec3f(s.t_MH_x, s.t_MH_y, s.t_MH_z));
        Affine X_GH = X_CM * X_MH;
    
        Matx33f R = X_GH.R;
        Vec3f   t = X_GH.t;
    
        // translate rotation matrix from opengl (G) to roll-pitch-yaw (E) frame
        // -z -> x, y -> z, x -> -y
        Matx33f R_EG(0, 0,-1,
                    -1, 0, 0,
                     0, 1, 0);
        R = R_EG * R * R_EG.t();
    
        // extract rotation angles
        float alpha, beta, gamma;
        beta  = atan2( -R(2,0), sqrt(R(2,1)*R(2,1) + R(2,2)*R(2,2)) );
        alpha = atan2( R(1,0), R(0,0));
        gamma = atan2( R(2,1), R(2,2));
    
        // extract rotation angles
        data[Yaw] = rad2deg * alpha;
        data[Pitch] = -rad2deg * beta;
        data[Roll] = rad2deg * gamma;
        // get translation(s)
        data[TX] = t[0] / 10.0;	// convert to cm
        data[TY] = t[1] / 10.0;
        data[TZ] = t[2] / 10.0;
    }
}<|MERGE_RESOLUTION|>--- conflicted
+++ resolved
@@ -186,29 +186,6 @@
     camera.set_res(res_x, res_y);
     camera.set_fps(cam_fps);
     camera.start();
-<<<<<<< HEAD
-    cv::Mat intrinsics_ = cv::Mat::eye(3, 3, CV_32FC1);
-    cv::Mat dist_coeffs_ = cv::Mat::zeros(5, 1, CV_32FC1);
-    intrinsics = cv::Mat();
-    dist_coeffs = cv::Mat();
-    int fov;
-    switch (s.fov)
-    {
-        default:
-        case 0: fov = 56; break;
-        case 1: fov = 75; break;
-    }
-    if (get_camera_calibration("PS3Eye Camera", intrinsics_, dist_coeffs_, res_x, res_y, fov))
-    {
-        intrinsics = intrinsics_.clone();
-        dist_coeffs = dist_coeffs_.clone();
-        qDebug() << "calibrated";
-    }
-    else
-        qDebug() << "not calibrated!";
-
-=======
->>>>>>> 56dd8564
     qDebug()<<"Tracker::apply ends";
 }
 
